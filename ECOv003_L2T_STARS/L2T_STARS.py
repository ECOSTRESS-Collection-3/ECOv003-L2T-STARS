import argparse
import logging
import sys
from datetime import date, timedelta
from os import makedirs
from os.path import join, exists
from typing import Union
import logging
import colored_logging as cl
import pandas as pd
from dateutil import parser

# Custom modules for Harmonized Landsat Sentinel (HLS) and ECOSTRESS data
from harmonized_landsat_sentinel import (
    CMRServerUnreachable,
    HLS2CMR,
    HLSTileNotAvailable,
    HLSSentinelMissing,
    HLSLandsatMissing,
    HLSNotAvailable,
    HLSBandNotAcquired,
    CMR_SEARCH_URL
)

from ECOv003_exit_codes import *

from ECOv002_granules import L2TLSTE
import urllib

from .version import __version__
from .constants import *
from .VIIRS.VNP43IA4 import VNP43IA4
from .VIIRS.VNP43MA3 import VNP43MA3
from .VNP43NRT import VNP43NRT
from .runconfig import ECOSTRESSRunConfig
from .L2TSTARSConfig import L2TSTARSConfig
from .load_prior import load_prior
from .generate_STARS_inputs import generate_STARS_inputs
from .process_STARS_product import process_STARS_product
from .retrieve_STARS_sources import retrieve_STARS_sources

logger = logging.getLogger(__name__)

def L2T_STARS(
    runconfig_filename: str,
    date_UTC: Union[date, str] = None,
    spinup_days: int = DEFAULT_SPINUP_DAYS,
    target_resolution: int = DEFAULT_TARGET_RESOLUTION,
    NDVI_resolution: int = DEFAULT_NDVI_RESOLUTION,
    albedo_resolution: int = DEFAULT_ALBEDO_RESOLUTION,
    use_VNP43NRT: bool = DEFAULT_USE_VNP43NRT,
    calibrate_fine: bool = DEFAULT_CALIBRATE_FINE,
    sources_only: bool = False,
    remove_input_staging: bool = True,
<<<<<<< HEAD
    remove_prior: bool = True,
    remove_posterior: bool = True,
    initialize_julia: bool = False,
=======
    remove_prior: bool = REMOVE_PRIOR,
    remove_posterior: bool = REMOVE_POSTERIOR,
>>>>>>> f55d55d2
    threads: Union[int, str] = "auto",
    num_workers: int = 4,
    overwrite: bool = False, # New parameter for overwriting existing files
) -> int:
    """
    ECOSTRESS Collection 3 L2T_STARS PGE (Product Generation Executive).

    This function serves as the main entry point for the L2T_STARS processing.
    It orchestrates the entire workflow, including reading the run-config,
    connecting to data servers, retrieving source data, performing data fusion
    (via Julia subprocess), generating the final product, and handling cleanup.

    Args:
        runconfig_filename (str): Path to the XML run-configuration file.
        date_UTC (Union[date, str], optional): The target UTC date for product generation.
                                              If None, it's derived from the input L2T LSTE granule.
        spinup_days (int, optional): Number of days for the VIIRS time-series spin-up.
                                     Defaults to DEFAULT_SPINUP_DAYS (7).
        target_resolution (int, optional): The desired output resolution in meters.
                                           Defaults to DEFAULT_TARGET_RESOLUTION (70).
        NDVI_resolution (int, optional): The resolution of the coarse NDVI data.
                                         Defaults to DEFAULT_NDVI_RESOLUTION (490).
        albedo_resolution (int, optional): The resolution of the coarse albedo data.
                                           Defaults to DEFAULT_ALBEDO_RESOLUTION (980).
        use_VNP43NRT (bool, optional): If True, use VNP43NRT for VIIRS products.
                                       If False, use VNP43IA4 (NDVI) and VNP43MA3 (Albedo).
                                       Defaults to DEFAULT_USE_VNP43NRT (True).
        calibrate_fine (bool, optional): If True, calibrate fine resolution HLS data to
                                         coarse resolution VIIRS data. Defaults to DEFAULT_CALIBRATE_FINE (False).
        sources_only (bool, optional): If True, only retrieve source data and exit,
                                       without performing data fusion. Defaults to False.
        remove_input_staging (bool, optional): If True, remove the input staging directory
                                                after processing. Defaults to True.
        remove_prior (bool, optional): If True, remove prior intermediate files after use.
                                       Defaults to True.
        remove_posterior (bool, optional): If True, remove posterior intermediate files after
                                           product generation. Defaults to True.
        threads (Union[int, str], optional): Number of Julia threads to use, or "auto".
                                            Defaults to "auto".
        num_workers (int, optional): Number of Julia workers for distributed processing.
                                     Defaults to 4.
        overwrite (bool, optional): If True, existing output files will be overwritten.
                                    Defaults to False.

    Returns:
        int: An exit code indicating the success or failure of the PGE execution.
             (e.g., SUCCESS_EXIT_CODE, AUXILIARY_SERVER_UNREACHABLE, DOWNLOAD_FAILED, etc.)
    """
    exit_code = SUCCESS_EXIT_CODE  # Initialize exit code to success

    try:
        # Load and parse the run-configuration file
        runconfig = L2TSTARSConfig(runconfig_filename)

        # Configure logging with the specified log filename from runconfig
        working_directory = runconfig.working_directory
        granule_ID = runconfig.granule_ID
        log_filename = join(working_directory, "log", f"{granule_ID}.log")
        cl.configure(filename=log_filename)  # Reconfigure logger with the specific log file

        logger.info(f"L2T_STARS PGE ({cl.val(__version__)})")
        logger.info(f"L2T_STARS run-config: {cl.file(runconfig_filename)}")
        logger.info(f"Granule ID: {cl.val(granule_ID)}")

        # Extract paths from the run-config
        L2T_STARS_granule_directory = runconfig.L2T_STARS_granule_directory
        logger.info(f"Granule directory: {cl.dir(L2T_STARS_granule_directory)}")
        L2T_STARS_zip_filename = runconfig.L2T_STARS_zip_filename
        logger.info(f"Zip filename: {cl.file(L2T_STARS_zip_filename)}")
        L2T_STARS_browse_filename = runconfig.L2T_STARS_browse_filename
        logger.info(f"Browse filename: " + cl.file(L2T_STARS_browse_filename))

        # Check if the final product already exists and 'overwrite' is not enabled
        if not overwrite and exists(L2T_STARS_zip_filename) and exists(L2T_STARS_browse_filename):
            logger.info(f"Found existing L2T STARS file: {L2T_STARS_zip_filename}")
            logger.info(f"Found existing L2T STARS preview: {L2T_STARS_browse_filename}")
            logger.info("Overwrite option is not enabled, skipping reprocessing.")
            return SUCCESS_EXIT_CODE
        elif overwrite and exists(L2T_STARS_zip_filename) and exists(L2T_STARS_browse_filename):
            logger.info(f"Found existing L2T STARS file: {L2T_STARS_zip_filename}")
            logger.info(f"Found existing L2T STARS preview: {L2T_STARS_browse_filename}")
            logger.info("Overwrite option is enabled, proceeding with reprocessing.")


        logger.info(f"Working directory: {cl.dir(working_directory)}")
        logger.info(f"Log file: {cl.file(log_filename)}")

        input_staging_directory = join(working_directory, "input_staging")
        logger.info(f"Input staging directory: {cl.dir(input_staging_directory)}")

        sources_directory = runconfig.sources_directory
        logger.info(f"Source directory: {cl.dir(sources_directory)}")
        indices_directory = runconfig.indices_directory
        logger.info(f"Indices directory: {cl.dir(indices_directory)}")
        model_directory = runconfig.model_directory
        logger.info(f"Model directory: {cl.dir(model_directory)}")
        output_directory = runconfig.output_directory
        logger.info(f"Output directory: {cl.dir(output_directory)}")
        tile = runconfig.tile
        logger.info(f"Tile: {cl.val(tile)}")
        build = runconfig.build
        logger.info(f"Build: {cl.val(build)}")
        product_counter = runconfig.product_counter
        logger.info(f"Product counter: {cl.val(product_counter)}")
        L2T_LSTE_filename = runconfig.L2T_LSTE_filename
        logger.info(f"Input L2T LSTE file: {cl.file(L2T_LSTE_filename)}")

        # Validate existence of input L2T LSTE file
        if not exists(L2T_LSTE_filename):
            raise InputFilesInaccessible(
                f"L2T LSTE file does not exist: {L2T_LSTE_filename}"
            )

        # Load the L2T_LSTE granule to get geometry and base metadata
        l2t_granule = L2TLSTE(L2T_LSTE_filename)
        geometry = l2t_granule.geometry
        metadata = l2t_granule.metadata_dict
        metadata["StandardMetadata"]["PGEName"] = "L2T_STARS"

        # Update product names in metadata
        short_name = L2T_STARS_SHORT_NAME
        logger.info(f"L2T STARS short name: {cl.val(short_name)}")
        metadata["StandardMetadata"]["ShortName"] = short_name

        long_name = L2T_STARS_LONG_NAME
        logger.info(f"L2T STARS long name: {cl.val(long_name)}")
        metadata["StandardMetadata"]["LongName"] = long_name

        # Update auxiliary input pointers in metadata and remove irrelevant sections
        metadata["StandardMetadata"]["AuxiliaryInputPointer"] = "HLS,VIIRS"
        if "ProductMetadata" in metadata:
            metadata["ProductMetadata"].pop("AuxiliaryNWP", None)  # Safe removal
            metadata["ProductMetadata"].pop("NWPSource", None)

        # Determine the target date for processing
        time_UTC = l2t_granule.time_UTC
        logger.info(f"ECOSTRESS overpass time: {cl.time(f'{time_UTC:%Y-%m-%d %H:%M:%S} UTC')}")

        if date_UTC is None:
            # Use date from L2T granule if not provided via command line
            date_UTC = l2t_granule.date_UTC
            logger.info(f"ECOSTRESS overpass date: {cl.time(f'{date_UTC:%Y-%m-%d} UTC')}")
        else:
            logger.warning(f"Over-riding target date from command line to: {date_UTC}")
            if isinstance(date_UTC, str):
                date_UTC = parser.parse(date_UTC).date()

        # TODO: Add a check if the L2T LSTE granule is day-time and halt L2T STARS run if it's not.
        # This is a critical step to ensure valid scientific output.

        # Load prior data if specified in the run-config
        L2T_STARS_prior_filename = runconfig.L2T_STARS_prior_filename
        prior = load_prior(
            tile=tile,
            target_resolution=target_resolution,
            model_directory=model_directory,
            L2T_STARS_prior_filename=L2T_STARS_prior_filename,
        )
        using_prior = prior.using_prior
        prior_date_UTC = prior.prior_date_UTC

        # Define various product and download directories
        products_directory = join(working_directory, DEFAULT_STARS_PRODUCTS_DIRECTORY)
        logger.info(f"STARS products directory: {cl.dir(products_directory)}")
        HLS_download_directory = join(sources_directory, DEFAULT_HLS_DOWNLOAD_DIRECTORY)
        logger.info(f"HLS download directory: {cl.dir(HLS_download_directory)}")
        HLS_products_directory = join(sources_directory, DEFAULT_HLS_PRODUCTS_DIRECTORY)
        logger.info(f"HLS products directory: {cl.dir(HLS_products_directory)}")
        VIIRS_download_directory = join(sources_directory, DEFAULT_VIIRS_DOWNLOAD_DIRECTORY)
        logger.info(f"VIIRS download directory: {cl.dir(VIIRS_download_directory)}")
        VIIRS_products_directory = join(sources_directory, DEFAULT_VIIRS_PRODUCTS_DIRECTORY)
        logger.info(f"VIIRS products directory: {cl.dir(VIIRS_products_directory)}")
        VIIRS_mosaic_directory = join(sources_directory, DEFAUL_VIIRS_MOSAIC_DIRECTORY)
        logger.info(f"VIIRS mosaic directory: {cl.dir(VIIRS_mosaic_directory)}")
        GEOS5FP_download_directory = join(sources_directory, DEFAULT_GEOS5FP_DOWNLOAD_DIRECTORY)
        logger.info(f"GEOS-5 FP download directory: {cl.dir(GEOS5FP_download_directory)}")
        GEOS5FP_products_directory = join(sources_directory, DEFAULT_GEOS5FP_PRODUCTS_DIRECTORY)
        logger.info(f"GEOS-5 FP products directory: {cl.dir(GEOS5FP_products_directory)}")
        VNP09GA_products_directory = join(sources_directory, DEFAULT_VNP09GA_PRODUCTS_DIRECTORY)
        logger.info(f"VNP09GA products directory: {cl.dir(VNP09GA_products_directory)}")
        VNP43NRT_products_directory = join(sources_directory, DEFAULT_VNP43NRT_PRODUCTS_DIRECTORY)
        logger.info(f"VNP43NRT products directory: {cl.dir(VNP43NRT_products_directory)}")
        DOWNSAMPLED_products_directory = join(sources_directory, DEFAULT_STARS_DOWNSAMPLED_DIRECTORY)
        logger.info(f"DOWNSAMPLED products directory: {cl.dir(DOWNSAMPLED_products_directory)}")

        # Re-check for existing product (double-check in case another process created it) with overwrite option
        if not overwrite and exists(L2T_STARS_zip_filename):
            logger.info(
                f"Found L2T STARS product zip: {cl.file(L2T_STARS_zip_filename)}. Overwrite is False, returning."
            )
            return exit_code
        elif overwrite and exists(L2T_STARS_zip_filename):
            logger.info(
                f"Found L2T STARS product zip: {cl.file(L2T_STARS_zip_filename)}. Overwrite is True, proceeding."
            )


        # Initialize HLS data connection
        logger.info(f"Connecting to CMR Search server: {CMR_SEARCH_URL}")
        try:
            HLS_connection = HLS2CMR(
                working_directory=working_directory,
                download_directory=HLS_download_directory,
                # products_directory=HLS_products_directory,
                target_resolution=target_resolution,
            )
        except CMRServerUnreachable as e:
            logger.exception(e)
            raise AuxiliaryServerUnreachable(
                f"Unable to connect to CMR Search server: {CMR_SEARCH_URL}"
            )

        # Check if the tile is on land (HLS tiles cover land and ocean, STARS is for land)
        if not HLS_connection.tile_grid.land(tile=tile):
            raise LandFilter(f"Sentinel tile {tile} is not on land. Skipping processing.")

        # Initialize VIIRS data connections based on 'use_VNP43NRT' flag
        if use_VNP43NRT:
            try:
                NDVI_VIIRS_connection = VNP43NRT(
                    working_directory=working_directory,
                    download_directory=VIIRS_download_directory,
                    mosaic_directory=VIIRS_mosaic_directory,
                    GEOS5FP_download=GEOS5FP_download_directory,
                    GEOS5FP_products=GEOS5FP_products_directory,
                    VNP09GA_directory=VNP09GA_products_directory,
                    VNP43NRT_directory=VNP43NRT_products_directory,
                    initialize_julia=initialize_julia,
                )

                albedo_VIIRS_connection = VNP43NRT(
                    working_directory=working_directory,
                    download_directory=VIIRS_download_directory,
                    mosaic_directory=VIIRS_mosaic_directory,
                    GEOS5FP_download=GEOS5FP_download_directory,
                    GEOS5FP_products=GEOS5FP_products_directory,
                    VNP09GA_directory=VNP09GA_products_directory,
                    VNP43NRT_directory=VNP43NRT_products_directory,
                    initialize_julia=initialize_julia,
                )
            except CMRServerUnreachable as e:
                logger.exception(e)
                raise AuxiliaryServerUnreachable(f"Unable to connect to CMR search server for VNP43NRT.")
        else:
            try:
                NDVI_VIIRS_connection = VNP43IA4(
                    working_directory=working_directory,
                    download_directory=VIIRS_download_directory,
                    products_directory=VIIRS_products_directory,
                    mosaic_directory=VIIRS_mosaic_directory,
                )

                albedo_VIIRS_connection = VNP43MA3(
                    working_directory=working_directory,
                    download_directory=VIIRS_download_directory,
                    products_directory=VIIRS_products_directory,
                    mosaic_directory=VIIRS_mosaic_directory,
                )
            except LPDAACServerUnreachable as e:
                logger.exception(e)
                raise AuxiliaryServerUnreachable(f"Unable to connect to VIIRS LPDAAC server.")

        # Define date ranges for data retrieval and fusion
        end_date = date_UTC
        # The start date of the BRDF-corrected VIIRS coarse time-series is 'spinup_days' before the target date
        VIIRS_start_date = end_date - timedelta(days=spinup_days)
        # To produce that first BRDF-corrected image, VNP09GA (raw VIIRS) is needed starting 16 days prior to the first coarse date
        VIIRS_download_start_date = VIIRS_start_date - timedelta(days=16)
        VIIRS_end_date = end_date

        # Define start date of HLS fine image input time-series
        if using_prior and prior_date_UTC and prior_date_UTC >= VIIRS_start_date:
            # If a valid prior is used and its date is within or before the VIIRS start date,
            # HLS inputs begin the day after the prior
            HLS_start_date = prior_date_UTC + timedelta(days=1)
        else:
            # If no prior or prior is too old, HLS inputs begin on the same day as the VIIRS inputs
            HLS_start_date = VIIRS_start_date
        HLS_end_date = end_date # HLS end date is always the same as the target date

        logger.info(
            f"Processing STARS HLS-VIIRS NDVI and albedo for tile {cl.place(tile)} from "
            f"{cl.time(VIIRS_start_date)} to {cl.time(end_date)}"
        )

        # Get HLS listing to check for data availability
        try:
            HLS_listing = HLS_connection.listing(
                tile=tile, start_UTC=HLS_start_date, end_UTC=HLS_end_date
            )
        except HLSTileNotAvailable as e:
            logger.exception(e)
            raise LandFilter(f"Sentinel tile {tile} cannot be processed due to HLS tile unavailability.")
        except Exception as e:
            logger.exception(e)
            raise AuxiliaryServerUnreachable(
                f"Unable to scan Harmonized Landsat Sentinel server: {HLS_connection.remote}"
            )

        # Check for missing HLS Sentinel data
        missing_sentinel_dates = HLS_listing[HLS_listing.sentinel == "missing"].date_UTC
        if len(missing_sentinel_dates) > 0:
            raise AuxiliaryLatency(
                f"HLS Sentinel is not yet available at tile {tile} for dates: "
                f"{', '.join(missing_sentinel_dates.dt.strftime('%Y-%m-%d'))}"
            )

        # Log available HLS Sentinel data
        sentinel_listing = HLS_listing[~pd.isna(HLS_listing.sentinel)][
            ["date_UTC", "sentinel"]
        ]
        logger.info(f"HLS Sentinel is available on {cl.val(len(sentinel_listing))} dates:")
        for i, (list_date_utc, sentinel_granule) in sentinel_listing.iterrows():
            sentinel_filename = sentinel_granule["meta"]["native-id"]
            logger.info(f"* {cl.time(list_date_utc)}: {cl.file(sentinel_filename)}")

        # Check for missing HLS Landsat data
        missing_landsat_dates = HLS_listing[HLS_listing.landsat == "missing"].date_UTC
        if len(missing_landsat_dates) > 0:
            raise AuxiliaryLatency(
                f"HLS Landsat is not yet available at tile {tile} for dates: "
                f"{', '.join(missing_landsat_dates.dt.strftime('%Y-%m-%d'))}"
            )

        # Log available HLS Landsat data
        landsat_listing = HLS_listing[~pd.isna(HLS_listing.landsat)][
            ["date_UTC", "landsat"]
        ]
        logger.info(f"HLS Landsat is available on {cl.val(len(landsat_listing))} dates:")
        for i, (list_date_utc, landsat_granule) in landsat_listing.iterrows():
            landsat_filename = landsat_granule["meta"]["native-id"]
            logger.info(f"* {cl.time(list_date_utc)}: {cl.file(landsat_filename)}")

        # If only sources are requested, retrieve them and exit
        if sources_only:
            logger.info("Sources only flag enabled. Retrieving source data.")
            retrieve_STARS_sources(
                tile=tile,
                geometry=geometry,
                HLS_start_date=HLS_start_date,
                HLS_end_date=HLS_end_date,
                VIIRS_start_date=VIIRS_download_start_date,
                VIIRS_end_date=VIIRS_end_date,
                HLS_connection=HLS_connection,
                VIIRS_connection=NDVI_VIIRS_connection, # Use NDVI_VIIRS_connection as a general VIIRS connection
            )
            # Regenerate inputs to ensure all files are staged, even if not fused
            NDVI_coarse_geometry = HLS_connection.grid(tile=tile, cell_size=NDVI_resolution)
            albedo_coarse_geometry = HLS_connection.grid(tile=tile, cell_size=albedo_resolution)

            generate_STARS_inputs(
                tile=tile,
                date_UTC=date_UTC,
                HLS_start_date=HLS_start_date,
                HLS_end_date=HLS_end_date,
                VIIRS_start_date=VIIRS_start_date,
                VIIRS_end_date=VIIRS_end_date,
                NDVI_resolution=NDVI_resolution,
                albedo_resolution=albedo_resolution,
                target_resolution=target_resolution,
                NDVI_coarse_geometry=NDVI_coarse_geometry,
                albedo_coarse_geometry=albedo_coarse_geometry,
                downsampled_directory=DOWNSAMPLED_products_directory,
                HLS_connection=HLS_connection,
                NDVI_VIIRS_connection=NDVI_VIIRS_connection,
                albedo_VIIRS_connection=albedo_VIIRS_connection,
                calibrate_fine=calibrate_fine,
            )
        else:
            # Otherwise, proceed with full product processing
            process_STARS_product(
                tile=tile,
                date_UTC=date_UTC,
                time_UTC=time_UTC,
                build=build,
                product_counter=product_counter,
                HLS_start_date=HLS_start_date,
                HLS_end_date=HLS_end_date,
                VIIRS_start_date=VIIRS_start_date,
                VIIRS_end_date=VIIRS_end_date,
                NDVI_resolution=NDVI_resolution,
                albedo_resolution=albedo_resolution,
                target_resolution=target_resolution,
                downsampled_directory=DOWNSAMPLED_products_directory,
                model_directory=model_directory,
                input_staging_directory=input_staging_directory,
                L2T_STARS_granule_directory=L2T_STARS_granule_directory,
                L2T_STARS_zip_filename=L2T_STARS_zip_filename,
                L2T_STARS_browse_filename=L2T_STARS_browse_filename,
                metadata=metadata,
                prior=prior,
                HLS_connection=HLS_connection,
                NDVI_VIIRS_connection=NDVI_VIIRS_connection,
                albedo_VIIRS_connection=albedo_VIIRS_connection,
                using_prior=using_prior,
                calibrate_fine=calibrate_fine,
                remove_input_staging=remove_input_staging,
                remove_prior=remove_prior,
                remove_posterior=remove_posterior,
                initialize_julia=initialize_julia,
                threads=threads,
                num_workers=num_workers,
            )

    # --- Exception Handling for PGE ---
    except (ConnectionError, urllib.error.HTTPError, CMRServerUnreachable) as exception:
        logger.exception(exception)
        exit_code = AUXILIARY_SERVER_UNREACHABLE
    except DownloadFailed as exception:
        logger.exception(exception)
        exit_code = DOWNLOAD_FAILED
    except HLSBandNotAcquired as exception:
        logger.exception(exception)
        exit_code = DOWNLOAD_FAILED
    except HLSNotAvailable as exception:
        logger.exception(exception)
        exit_code = LAND_FILTER  # This might indicate no HLS data for the tile, similar to land filter
    except (HLSSentinelMissing, HLSLandsatMissing) as exception:
        logger.exception(exception)
        exit_code = AUXILIARY_LATENCY
    except ECOSTRESSExitCodeException as exception:
        # Catch custom ECOSTRESS exceptions and use their defined exit code
        logger.exception(exception)
        exit_code = exception.exit_code
    except Exception as exception:
        # Catch any other unexpected exceptions
        logger.exception(exception)
        exit_code = UNCLASSIFIED_FAILURE_EXIT_CODE

    logger.info(f"L2T_STARS exit code: {exit_code}")
    return exit_code<|MERGE_RESOLUTION|>--- conflicted
+++ resolved
@@ -52,14 +52,9 @@
     calibrate_fine: bool = DEFAULT_CALIBRATE_FINE,
     sources_only: bool = False,
     remove_input_staging: bool = True,
-<<<<<<< HEAD
-    remove_prior: bool = True,
-    remove_posterior: bool = True,
-    initialize_julia: bool = False,
-=======
     remove_prior: bool = REMOVE_PRIOR,
     remove_posterior: bool = REMOVE_POSTERIOR,
->>>>>>> f55d55d2
+    initialize_julia: bool = False,
     threads: Union[int, str] = "auto",
     num_workers: int = 4,
     overwrite: bool = False, # New parameter for overwriting existing files
