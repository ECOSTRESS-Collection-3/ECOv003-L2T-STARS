import logging
import shutil
from datetime import datetime, date
from os import remove
from os.path import basename, exists
from typing import Union
import logging

import numpy as np

import colored_logging as cl
from rasters import Raster

from harmonized_landsat_sentinel import HLS2CMR

from ECOv003_granules import L2TSTARS, NDVI_COLORMAP, ALBEDO_COLORMAP
from ECOv003_exit_codes import BlankOutput

from .constants import *
from .VIIRS import VIIRSDownloaderNDVI, VIIRSDownloaderAlbedo
from .generate_model_state_tile_date_directory import generate_model_state_tile_date_directory
from .generate_STARS_inputs import generate_STARS_inputs
from .generate_filename import generate_filename
from .process_julia_data_fusion import process_julia_data_fusion

from .prior import Prior

logger = logging.getLogger(__name__)

def process_STARS_product(
    tile: str,
    date_UTC: date,
    time_UTC: datetime,
    build: str,
    product_counter: int,
    HLS_start_date: date,
    HLS_end_date: date,
    VIIRS_start_date: date,
    VIIRS_end_date: date,
    NDVI_resolution: int,
    albedo_resolution: int,
    target_resolution: int,
    downsampled_directory: str,
    model_directory: str,
    input_staging_directory: str,
    L2T_STARS_granule_directory: str,
    L2T_STARS_zip_filename: str,
    L2T_STARS_browse_filename: str,
    metadata: dict,
    prior: Prior,
    HLS_connection: HLS2CMR,
    NDVI_VIIRS_connection: VIIRSDownloaderNDVI,
    albedo_VIIRS_connection: VIIRSDownloaderAlbedo,
    using_prior: bool = False,
    calibrate_fine: bool = False,
    remove_input_staging: bool = True,
<<<<<<< HEAD
    remove_prior: bool = True,
    remove_posterior: bool = True,
    initialize_julia: bool = False,
=======
    remove_prior: bool = REMOVE_PRIOR,
    remove_posterior: bool = REMOVE_POSTERIOR,
>>>>>>> f55d55d2
    threads: Union[int, str] = "auto",
    num_workers: int = 4,
):
    """
    Orchestrates the generation of the L2T_STARS product for a given tile and date.

    This function handles the staging of input data, execution of the Julia data
    fusion model for both NDVI and albedo, and the final assembly, metadata
    writing, and archiving of the L2T_STARS product. It also manages cleanup
    of intermediate and prior files.

    Args:
        tile (str): The HLS tile ID.
        date_UTC (date): The UTC date for the current L2T_STARS product.
        time_UTC (datetime): The UTC time for the current L2T_STARS product.
        build (str): The build ID of the PGE.
        product_counter (int): The product counter for the current run.
        HLS_start_date (date): The start date for HLS data used in fusion.
        HLS_end_date (date): The end date for HLS data used in fusion.
        VIIRS_start_date (date): The start date for VIIRS data used in fusion.
        VIIRS_end_date (date): The end date for VIIRS data used in fusion.
        NDVI_resolution (int): The resolution of the coarse NDVI data.
        albedo_resolution (int): The resolution of the coarse albedo data.
        target_resolution (int): The desired output resolution of the fused product.
        working_directory (str): The main working directory.
        model_directory (str): Directory for model state files (priors, posteriors).
        input_staging_directory (str): Directory for temporary input images for Julia.
        L2T_STARS_granule_directory (str): Temporary directory for the unzipped product.
        L2T_STARS_zip_filename (str): Final path for the zipped L2T_STARS product.
        L2T_STARS_browse_filename (str): Final path for the browse image.
        metadata (dict): Dictionary containing product metadata.
        prior (Prior): An object containing information about the prior product.
        HLS_connection (HLS2CMR): An initialized HLS data connection object.
        NDVI_VIIRS_connection (VIIRSDownloaderNDVI): An initialized VIIRS NDVI downloader.
        albedo_VIIRS_connection (VIIRSDownloaderAlbedo): An initialized VIIRS albedo downloader.
        using_prior (bool, optional): If True, use the prior product in fusion. Defaults to False.
        calibrate_fine (bool, optional): If True, calibrate fine images to coarse images.
                                         Defaults to False.
        remove_input_staging (bool, optional): If True, remove the input staging directory
                                                after processing. Defaults to True.
        remove_prior (bool, optional): If True, remove prior intermediate files after use.
                                       Defaults to True.
        remove_posterior (bool, optional): If True, remove posterior intermediate files after
                                           product generation. Defaults to True.
        initialize_julia (bool, optional): If True, create a julia environment to run STARS in
                                           as opposed to the default julia env. Defaults to False.
        threads (Union[int, str], optional): Number of Julia threads to use, or "auto".
                                            Defaults to "auto".
        num_workers (int, str): Number of Julia workers for distributed processing.
                                     Defaults to 4.

    Raises:
        BlankOutput: If any of the final fused output rasters (NDVI, albedo, UQ, flag) are empty.
    """
    # Get the target geometries for coarse NDVI and albedo based on the HLS grid
    NDVI_coarse_geometry = HLS_connection.grid(tile=tile, cell_size=NDVI_resolution)
    albedo_coarse_geometry = HLS_connection.grid(tile=tile, cell_size=albedo_resolution)

    logger.info(f"Processing the L2T_STARS product at tile {cl.place(tile)} for date {cl.time(date_UTC)}")

    # Define and create the directory for storing posterior model state files
    posterior_tile_date_directory = generate_model_state_tile_date_directory(
        model_directory=model_directory, tile=tile, date_UTC=date_UTC
    )
    logger.info(f"Posterior directory: {cl.dir(posterior_tile_date_directory)}")

    # Generate the actual input raster files (coarse and fine images)
    generate_STARS_inputs(
        tile=tile,
        date_UTC=date_UTC,
        HLS_start_date=HLS_start_date,
        HLS_end_date=HLS_end_date,
        VIIRS_start_date=VIIRS_start_date,
        VIIRS_end_date=VIIRS_end_date,
        NDVI_resolution=NDVI_resolution,
        albedo_resolution=albedo_resolution,
        target_resolution=target_resolution,
        NDVI_coarse_geometry=NDVI_coarse_geometry,
        albedo_coarse_geometry=albedo_coarse_geometry,
        downsampled_directory=downsampled_directory,
        HLS_connection=HLS_connection,
        NDVI_VIIRS_connection=NDVI_VIIRS_connection,
        albedo_VIIRS_connection=albedo_VIIRS_connection,
        calibrate_fine=calibrate_fine,
    )

    # --- Process NDVI Data Fusion ---
    # Define output filenames for NDVI posterior products
    posterior_NDVI_filename = generate_filename(
        directory=posterior_tile_date_directory,
        variable="NDVI",
        date_UTC=date_UTC,
        tile=tile,
        cell_size=target_resolution,
    )
    logger.info(f"Posterior NDVI file: {cl.file(posterior_NDVI_filename)}")

    posterior_NDVI_UQ_filename = generate_filename(
        directory=posterior_tile_date_directory,
        variable="NDVI.UQ",
        date_UTC=date_UTC,
        tile=tile,
        cell_size=target_resolution,
    )
    logger.info(f"Posterior NDVI UQ file: {cl.file(posterior_NDVI_UQ_filename)}")

    posterior_NDVI_flag_filename = generate_filename(
        directory=posterior_tile_date_directory,
        variable="NDVI.flag",
        date_UTC=date_UTC,
        tile=tile,
        cell_size=target_resolution,
    )
    logger.info(f"Posterior NDVI flag file: {cl.file(posterior_NDVI_flag_filename)}")

    posterior_NDVI_bias_filename = generate_filename(
        directory=posterior_tile_date_directory,
        variable="NDVI.bias",
        date_UTC=date_UTC,
        tile=tile,
        cell_size=target_resolution,
    )
    logger.info(f"Posterior NDVI bias file: {cl.file(posterior_NDVI_bias_filename)}")

    posterior_NDVI_bias_UQ_filename = generate_filename(
        directory=posterior_tile_date_directory,
        variable="NDVI.bias.UQ",
        date_UTC=date_UTC,
        tile=tile,
        cell_size=target_resolution,
    )
    logger.info(f"Posterior NDVI bias UQ file: {cl.file(posterior_NDVI_bias_UQ_filename)}")

    # Run Julia data fusion for NDVI, conditionally including prior data
    if using_prior:
        logger.info("Running Julia data fusion for NDVI with prior data.")
        process_julia_data_fusion(
            tile=tile,
            coarse_cell_size=NDVI_resolution,
            fine_cell_size=target_resolution,
            VIIRS_start_date=VIIRS_start_date,
            VIIRS_end_date=VIIRS_end_date,
            HLS_start_date=HLS_start_date,
            HLS_end_date=HLS_end_date,
            downsampled_directory=downsampled_directory,
            product_name="NDVI",
            posterior_filename=posterior_NDVI_filename,
            posterior_UQ_filename=posterior_NDVI_UQ_filename,
            posterior_flag_filename=posterior_NDVI_flag_filename,
            posterior_bias_filename=posterior_NDVI_bias_filename,
            posterior_bias_UQ_filename=posterior_NDVI_bias_UQ_filename,
            prior_filename=prior.prior_NDVI_filename,
            prior_UQ_filename=prior.prior_NDVI_UQ_filename,
            prior_bias_filename=prior.prior_NDVI_bias_filename,
            prior_bias_UQ_filename=prior.prior_NDVI_bias_UQ_filename,
            initialize_julia=initialize_julia,
            threads=threads,
            num_workers=num_workers,
        )
    else:
        logger.info("Running Julia data fusion for NDVI without prior data.")
        process_julia_data_fusion(
            tile=tile,
            coarse_cell_size=NDVI_resolution,
            fine_cell_size=target_resolution,
            VIIRS_start_date=VIIRS_start_date,
            VIIRS_end_date=VIIRS_end_date,
            HLS_start_date=HLS_start_date,
            HLS_end_date=HLS_end_date,
            downsampled_directory=downsampled_directory,
            product_name="NDVI",
            posterior_filename=posterior_NDVI_filename,
            posterior_UQ_filename=posterior_NDVI_UQ_filename,
            posterior_flag_filename=posterior_NDVI_flag_filename,
            posterior_bias_filename=posterior_NDVI_bias_filename,
            posterior_bias_UQ_filename=posterior_NDVI_bias_UQ_filename,
            initialize_julia=initialize_julia,
            threads=threads,
            num_workers=num_workers,
        )

    # Open the resulting NDVI rasters
    NDVI = Raster.open(posterior_NDVI_filename)
    NDVI_UQ = Raster.open(posterior_NDVI_UQ_filename)
    NDVI_bias = Raster.open(posterior_NDVI_bias_filename)
    NDVI_UQ_bias = Raster.open(posterior_NDVI_bias_UQ_filename)
    NDVI_flag = Raster.open(posterior_NDVI_flag_filename)

    # --- Process Albedo Data Fusion ---
    # Define output filenames for albedo posterior products
    posterior_albedo_filename = generate_filename(
        directory=posterior_tile_date_directory,
        variable="albedo",
        date_UTC=date_UTC,
        tile=tile,
        cell_size=target_resolution,
    )
    logger.info(f"Posterior albedo file: {cl.file(posterior_albedo_filename)}")

    posterior_albedo_UQ_filename = generate_filename(
        directory=posterior_tile_date_directory,
        variable="albedo.UQ",
        date_UTC=date_UTC,
        tile=tile,
        cell_size=target_resolution,
    )
    logger.info(f"Posterior albedo UQ file: {cl.file(posterior_albedo_UQ_filename)}")

    posterior_albedo_flag_filename = generate_filename(
        directory=posterior_tile_date_directory,
        variable="albedo.flag",
        date_UTC=date_UTC,
        tile=tile,
        cell_size=target_resolution,
    )
    logger.info(f"Posterior albedo flag file: {cl.file(posterior_albedo_flag_filename)}")

    posterior_albedo_bias_filename = generate_filename(
        directory=posterior_tile_date_directory,
        variable="albedo.bias",
        date_UTC=date_UTC,
        tile=tile,
        cell_size=target_resolution,
    )
    logger.info(f"Posterior albedo bias file: {cl.file(posterior_albedo_bias_filename)}")

    posterior_albedo_bias_UQ_filename = generate_filename(
        directory=posterior_tile_date_directory,
        variable="albedo.bias.UQ",
        date_UTC=date_UTC,
        tile=tile,
        cell_size=target_resolution,
    )
    logger.info(f"Posterior albedo bias UQ file: {cl.file(posterior_albedo_bias_UQ_filename)}")

    # Run Julia data fusion for albedo, conditionally including prior data
    if using_prior:
        logger.info("Running Julia data fusion for albedo with prior data.")
        process_julia_data_fusion(
            tile=tile,
            coarse_cell_size=albedo_resolution,
            fine_cell_size=target_resolution,
            VIIRS_start_date=VIIRS_start_date,
            VIIRS_end_date=VIIRS_end_date,
            HLS_start_date=HLS_start_date,
            HLS_end_date=HLS_end_date,
            downsampled_directory=downsampled_directory,
            product_name="albedo",
            posterior_filename=posterior_albedo_filename,
            posterior_UQ_filename=posterior_albedo_UQ_filename,
            posterior_flag_filename=posterior_albedo_flag_filename,
            posterior_bias_filename=posterior_albedo_bias_filename,
            posterior_bias_UQ_filename=posterior_albedo_bias_UQ_filename,
            prior_filename=prior.prior_albedo_filename,
            prior_UQ_filename=prior.prior_albedo_UQ_filename,
            prior_bias_filename=prior.prior_albedo_bias_filename,
            prior_bias_UQ_filename=prior.prior_albedo_bias_UQ_filename,
            initialize_julia=initialize_julia,
            threads=threads,
            num_workers=num_workers,
        )
    else:
        logger.info("Running Julia data fusion for albedo without prior data.")
        process_julia_data_fusion(
            tile=tile,
            coarse_cell_size=albedo_resolution,
            fine_cell_size=target_resolution,
            VIIRS_start_date=VIIRS_start_date,
            VIIRS_end_date=VIIRS_end_date,
            HLS_start_date=HLS_start_date,
            HLS_end_date=HLS_end_date,
            downsampled_directory=downsampled_directory,
            product_name="albedo",
            posterior_filename=posterior_albedo_filename,
            posterior_UQ_filename=posterior_albedo_UQ_filename,
            posterior_flag_filename=posterior_albedo_flag_filename,
            posterior_bias_filename=posterior_albedo_bias_filename,
            posterior_bias_UQ_filename=posterior_albedo_bias_UQ_filename,
            initialize_julia=initialize_julia,
            threads=threads,
            num_workers=num_workers,
        )

    # Open the resulting albedo rasters
    albedo = Raster.open(posterior_albedo_filename)
    albedo_UQ = Raster.open(posterior_albedo_UQ_filename)
    albedo_bias = Raster.open(posterior_albedo_bias_filename)
    albedo_UQ_bias = Raster.open(posterior_albedo_bias_UQ_filename)
    albedo_flag = Raster.open(posterior_albedo_flag_filename)

    # --- Validate Output and Create Final Product ---
    # Check if the output rasters are valid (not None, indicating a problem during Julia processing)
    if NDVI is None:
        raise BlankOutput("Unable to generate STARS NDVI")
    if NDVI_UQ is None:
        raise BlankOutput("Unable to generate STARS NDVI UQ")
    if NDVI_flag is None:
        raise BlankOutput("Unable to generate STARS NDVI flag")
    if albedo is None:
        raise BlankOutput("Unable to generate STARS albedo")
    if albedo_UQ is None:
        raise BlankOutput("Unable to generate STARS albedo UQ")
    if albedo_flag is None:
        raise BlankOutput("Unable to generate STARS albedo flag")

    # Initialize the L2TSTARS granule object for the current product
    granule = L2TSTARS(
        product_location=L2T_STARS_granule_directory,
        tile=tile,
        time_UTC=time_UTC,
        build=build,
        process_count=product_counter,
    )

    # Add the generated layers to the granule object
    granule.add_layer("NDVI", NDVI, cmap=NDVI_COLORMAP)
    granule.add_layer("NDVI-UQ", NDVI_UQ, cmap="jet")
    granule.add_layer("NDVI-bias", NDVI_bias, cmap="viridis")
    granule.add_layer("NDVI-UQ-bias", NDVI_UQ_bias, cmap="viridis")
    granule.add_layer("NDVI-flag", NDVI_flag, cmap="jet")
    granule.add_layer("albedo", albedo, cmap=ALBEDO_COLORMAP)
    granule.add_layer("albedo-UQ", albedo_UQ, cmap="jet")
    granule.add_layer("albedo-bias", albedo_bias, cmap="viridis")
    granule.add_layer("albedo-UQ-bias", albedo_UQ_bias, cmap="viridis")
    granule.add_layer("albedo-flag", albedo_flag, cmap="jet")

    # Update metadata and write to the granule
    metadata["StandardMetadata"]["LocalGranuleID"] = basename(L2T_STARS_zip_filename)
    metadata["StandardMetadata"]["SISName"] = "Level 2 STARS Product Specification Document"
    granule.write_metadata(metadata)

    # Write the zipped product and browse image
    logger.info(f"Writing L2T STARS product zip: {cl.file(L2T_STARS_zip_filename)}")
    granule.write_zip(L2T_STARS_zip_filename)
    logger.info(f"Writing L2T STARS browse image: {cl.file(L2T_STARS_browse_filename)}")
    granule.write_browse_image(PNG_filename=L2T_STARS_browse_filename)
    logger.info(
        f"Removing L2T STARS tile granule directory: {cl.dir(L2T_STARS_granule_directory)}"
    )
    shutil.rmtree(L2T_STARS_granule_directory)

    # Re-check and regenerate browse image if it somehow didn't generate (e.g. if the granule dir was already deleted)
    if not exists(L2T_STARS_browse_filename):
        logger.info(
            f"Browse image not found after initial creation attempt. Regenerating: {cl.file(L2T_STARS_browse_filename)}"
        )
        # Re-load granule from zip to create browse image if necessary
        granule_for_browse = L2TSTARS(L2T_STARS_zip_filename)
        granule_for_browse.write_browse_image(PNG_filename=L2T_STARS_browse_filename)

    # Re-write posterior files (often done to ensure proper compression/color maps after processing)
    # This step might be redundant if Julia already writes them correctly, but ensures consistency.
    logger.info(f"Re-writing posterior NDVI: {posterior_NDVI_filename}")
    Raster.open(posterior_NDVI_filename, cmap=NDVI_COLORMAP).to_geotiff(
        posterior_NDVI_filename
    )
    logger.info(f"Re-writing posterior NDVI UQ: {posterior_NDVI_UQ_filename}")
    Raster.open(posterior_NDVI_UQ_filename, cmap="jet").to_geotiff(
        posterior_NDVI_UQ_filename
    )
    logger.info(f"Re-writing posterior NDVI flag: {posterior_NDVI_flag_filename}")
    Raster.open(posterior_NDVI_flag_filename, cmap="jet").to_geotiff(
        posterior_NDVI_flag_filename
    )
    logger.info(f"Re-writing posterior NDVI bias: {posterior_NDVI_bias_filename}")
    Raster.open(posterior_NDVI_bias_filename, cmap=NDVI_COLORMAP).to_geotiff(
        posterior_NDVI_bias_filename
    )
    logger.info(f"Re-writing posterior NDVI bias UQ: {posterior_NDVI_bias_UQ_filename}")
    Raster.open(posterior_NDVI_bias_UQ_filename, cmap=NDVI_COLORMAP).to_geotiff(
        posterior_NDVI_bias_UQ_filename
    )

    logger.info(f"Re-writing posterior albedo: {posterior_albedo_filename}")
    Raster.open(posterior_albedo_filename, cmap=ALBEDO_COLORMAP).to_geotiff(
        posterior_albedo_filename
    )
    logger.info(f"Re-writing posterior albedo UQ: {posterior_albedo_UQ_filename}")
    Raster.open(posterior_albedo_UQ_filename, cmap="jet").to_geotiff(
        posterior_albedo_UQ_filename
    )
    logger.info(f"Re-writing posterior albedo flag: {posterior_albedo_flag_filename}")
    Raster.open(posterior_albedo_flag_filename, cmap="jet").to_geotiff(
        posterior_albedo_flag_filename
    )
    logger.info(f"Re-writing posterior albedo bias: {posterior_albedo_bias_filename}")
    Raster.open(posterior_albedo_bias_filename, cmap=ALBEDO_COLORMAP).to_geotiff(
        posterior_albedo_bias_filename
    )
    logger.info(f"Re-writing posterior albedo bias UQ: {posterior_albedo_bias_UQ_filename}")
    Raster.open(posterior_albedo_bias_UQ_filename, cmap=ALBEDO_COLORMAP).to_geotiff(
        posterior_albedo_bias_UQ_filename
    )

    # --- Cleanup ---
    if remove_input_staging:
        if exists(input_staging_directory):
            logger.info(f"Removing input staging directory: {cl.dir(input_staging_directory)}")
            shutil.rmtree(input_staging_directory, ignore_errors=True)

    if using_prior and remove_prior:
        # Remove prior intermediate files only if they exist
        prior_files = [
            prior.prior_NDVI_filename,
            prior.prior_NDVI_UQ_filename,
            prior.prior_NDVI_bias_filename,
            prior.prior_NDVI_bias_UQ_filename,
            prior.prior_albedo_filename,
            prior.prior_albedo_UQ_filename,
            prior.prior_albedo_bias_filename,
            prior.prior_albedo_bias_UQ_filename,
        ]
        for f in prior_files:
            if f is not None and exists(f):
                logger.info(f"Removing prior file: {cl.file(f)}")
                remove(f)

    if remove_posterior:
        # Remove posterior intermediate files only if they exist
        posterior_files = [
            posterior_NDVI_filename,
            posterior_NDVI_UQ_filename,
            posterior_NDVI_flag_filename,
            posterior_NDVI_bias_filename,
            posterior_NDVI_bias_UQ_filename,
            posterior_albedo_filename,
            posterior_albedo_UQ_filename,
            posterior_albedo_flag_filename,
            posterior_albedo_bias_filename,
            posterior_albedo_bias_UQ_filename,
        ]
        for f in posterior_files:
            if f is not None and exists(f):
                logger.info(f"Removing posterior file: {cl.file(f)}")
                remove(f)<|MERGE_RESOLUTION|>--- conflicted
+++ resolved
@@ -54,14 +54,9 @@
     using_prior: bool = False,
     calibrate_fine: bool = False,
     remove_input_staging: bool = True,
-<<<<<<< HEAD
-    remove_prior: bool = True,
-    remove_posterior: bool = True,
-    initialize_julia: bool = False,
-=======
     remove_prior: bool = REMOVE_PRIOR,
     remove_posterior: bool = REMOVE_POSTERIOR,
->>>>>>> f55d55d2
+    initialize_julia: bool = False,
     threads: Union[int, str] = "auto",
     num_workers: int = 4,
 ):
